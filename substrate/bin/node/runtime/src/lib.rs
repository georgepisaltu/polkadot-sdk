--- conflicted
+++ resolved
@@ -570,17 +570,12 @@
 impl pallet_asset_conversion_tx_payment::Config for Runtime {
 	type RuntimeEvent = RuntimeEvent;
 	type Fungibles = Assets;
-<<<<<<< HEAD
-	type OnChargeAssetTransaction =
-		pallet_asset_conversion_tx_payment::AssetConversionAdapter<Balances, AssetConversion>;
-	type WeightInfo = pallet_asset_conversion_tx_payment::weights::SubstrateWeight<Runtime>;
-=======
 	type OnChargeAssetTransaction = pallet_asset_conversion_tx_payment::AssetConversionAdapter<
 		Balances,
 		AssetConversion,
 		Native,
 	>;
->>>>>>> e8bbdeb6
+	type WeightInfo = pallet_asset_conversion_tx_payment::weights::SubstrateWeight<Runtime>;
 }
 
 impl pallet_skip_feeless_payment::Config for Runtime {
@@ -2263,8 +2258,8 @@
 			((u64::MAX as u128) * 100).into()
 		));
 
-		let token_native = NativeOrAssetId::Native;
-		let token_second = NativeOrAssetId::Asset(asset_id);
+		let token_native = Box::new(NativeOrWithId::Native);
+		let token_second = Box::new(NativeOrWithId::WithId(asset_id));
 
 		assert_ok!(AssetConversion::create_pool(
 			RuntimeOrigin::signed(lp_provider.clone()),
@@ -2319,8 +2314,8 @@
 			((u64::MAX as u128) * 100).into()
 		));
 
-		let token_native = NativeOrAssetId::Native;
-		let token_second = NativeOrAssetId::Asset(asset_id);
+		let token_native = Box::new(NativeOrWithId::Native);
+		let token_second = Box::new(NativeOrWithId::WithId(asset_id));
 
 		assert_ok!(AssetConversion::create_pool(
 			RuntimeOrigin::signed(lp_provider.clone()),
