--- conflicted
+++ resolved
@@ -97,24 +97,17 @@
 	genesis_hash: [u8; 32],
 	metadata_hash: Option<[u8; 32]>,
 ) -> UncheckedExtrinsic {
-<<<<<<< HEAD
 	match xt.format {
 		ExtrinsicFormat::Signed(signed, tx_ext) => {
-			let payload =
-				(xt.function, tx_ext.clone(), spec_version, tx_version, genesis_hash, genesis_hash);
-=======
-	match xt.signed {
-		Some((signed, extra)) => {
 			let payload = (
 				xt.function,
-				extra.clone(),
+				tx_ext.clone(),
 				spec_version,
 				tx_version,
 				genesis_hash,
 				genesis_hash,
 				metadata_hash,
 			);
->>>>>>> a823d18f
 			let key = AccountKeyring::from_account_id(&signed).unwrap();
 			let signature = payload.using_encoded(|b| key.sign(&blake2_256(b))).into();
 			UncheckedExtrinsic {
