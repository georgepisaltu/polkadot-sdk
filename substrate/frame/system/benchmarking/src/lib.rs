// This file is part of Substrate.

// Copyright (C) Parity Technologies (UK) Ltd.
// SPDX-License-Identifier: Apache-2.0

// Licensed under the Apache License, Version 2.0 (the "License");
// you may not use this file except in compliance with the License.
// You may obtain a copy of the License at
//
// 	http://www.apache.org/licenses/LICENSE-2.0
//
// Unless required by applicable law or agreed to in writing, software
// distributed under the License is distributed on an "AS IS" BASIS,
// WITHOUT WARRANTIES OR CONDITIONS OF ANY KIND, either express or implied.
// See the License for the specific language governing permissions and
// limitations under the License.

//! Frame System benchmarks.

#![cfg_attr(not(feature = "std"), no_std)]

<<<<<<< HEAD
pub mod extensions;
=======
extern crate alloc;
>>>>>>> 66baa2fb

#[cfg(feature = "runtime-benchmarks")]
pub mod inner;

#[cfg(feature = "runtime-benchmarks")]
pub use inner::*;

#[cfg(all(feature = "runtime-benchmarks", test))]
pub(crate) mod mock;<|MERGE_RESOLUTION|>--- conflicted
+++ resolved
@@ -19,11 +19,8 @@
 
 #![cfg_attr(not(feature = "std"), no_std)]
 
-<<<<<<< HEAD
+extern crate alloc;
 pub mod extensions;
-=======
-extern crate alloc;
->>>>>>> 66baa2fb
 
 #[cfg(feature = "runtime-benchmarks")]
 pub mod inner;
