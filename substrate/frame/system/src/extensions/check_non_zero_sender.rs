--- conflicted
+++ resolved
@@ -119,10 +119,7 @@
 	use super::*;
 	use crate::mock::{new_test_ext, Test, CALL};
 	use frame_support::assert_ok;
-<<<<<<< HEAD
-=======
 	use sp_runtime::traits::DispatchTransaction;
->>>>>>> 2646792e
 
 	#[test]
 	fn zero_account_ban_works() {
@@ -130,26 +127,6 @@
 			let info = DispatchInfo::default();
 			let len = 0_usize;
 			assert_eq!(
-<<<<<<< HEAD
-				TransactionExtension::validate(
-					&CheckNonZeroSender::<Test>::new(),
-					Some(0).into(),
-					CALL,
-					&info,
-					len,
-					&[]
-				)
-				.unwrap_err(),
-				TransactionValidityError::Invalid(InvalidTransaction::BadSigner)
-			);
-			assert_ok!(TransactionExtension::validate(
-				&CheckNonZeroSender::<Test>::new(),
-				Some(1).into(),
-				CALL,
-				&info,
-				len,
-				&[]
-=======
 				CheckNonZeroSender::<Test>::new()
 					.validate_only(Some(0).into(), CALL, &info, len)
 					.unwrap_err(),
@@ -160,7 +137,6 @@
 				CALL,
 				&info,
 				len
->>>>>>> 2646792e
 			));
 		})
 	}
