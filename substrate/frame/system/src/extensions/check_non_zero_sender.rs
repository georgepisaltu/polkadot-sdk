// This file is part of Substrate.

// Copyright (C) Parity Technologies (UK) Ltd.
// SPDX-License-Identifier: Apache-2.0

// Licensed under the Apache License, Version 2.0 (the "License");
// you may not use this file except in compliance with the License.
// You may obtain a copy of the License at
//
// 	http://www.apache.org/licenses/LICENSE-2.0
//
// Unless required by applicable law or agreed to in writing, software
// distributed under the License is distributed on an "AS IS" BASIS,
// WITHOUT WARRANTIES OR CONDITIONS OF ANY KIND, either express or implied.
// See the License for the specific language governing permissions and
// limitations under the License.

use crate::{Config, RawOrigin};
use codec::{Decode, Encode};
use frame_support::{dispatch::DispatchInfo, traits::OriginTrait, DefaultNoBound};
use scale_info::TypeInfo;
use sp_runtime::{
<<<<<<< HEAD
=======
	impl_tx_ext_default,
>>>>>>> 5f3fa2cb
	traits::{DispatchInfoOf, Dispatchable, SignedExtension, TransactionExtension},
	transaction_validity::{
		InvalidTransaction, TransactionValidity, TransactionValidityError, ValidTransaction,
	},
};
use sp_std::{marker::PhantomData, prelude::*};

/// Check to ensure that the sender is not the zero address.
#[derive(Encode, Decode, DefaultNoBound, Clone, Eq, PartialEq, TypeInfo)]
#[scale_info(skip_type_params(T))]
pub struct CheckNonZeroSender<T>(PhantomData<T>);

impl<T: Config + Send + Sync> sp_std::fmt::Debug for CheckNonZeroSender<T> {
	#[cfg(feature = "std")]
	fn fmt(&self, f: &mut sp_std::fmt::Formatter) -> sp_std::fmt::Result {
		write!(f, "CheckNonZeroSender")
	}

	#[cfg(not(feature = "std"))]
	fn fmt(&self, _: &mut sp_std::fmt::Formatter) -> sp_std::fmt::Result {
		Ok(())
	}
}

impl<T: Config + Send + Sync> CheckNonZeroSender<T> {
	/// Create new `SignedExtension` to check runtime version.
	pub fn new() -> Self {
		Self(sp_std::marker::PhantomData)
	}
}

impl<T: Config + Send + Sync> SignedExtension for CheckNonZeroSender<T>
where
	T::RuntimeCall: Dispatchable<Info = DispatchInfo>,
{
	type AccountId = T::AccountId;
	type Call = T::RuntimeCall;
	type AdditionalSigned = ();
	type Pre = ();
	const IDENTIFIER: &'static str = "CheckNonZeroSender";

	fn additional_signed(&self) -> sp_std::result::Result<(), TransactionValidityError> {
		Ok(())
	}

	fn pre_dispatch(
		self,
		who: &Self::AccountId,
		call: &Self::Call,
		info: &DispatchInfoOf<Self::Call>,
		len: usize,
	) -> Result<Self::Pre, TransactionValidityError> {
<<<<<<< HEAD
		SignedExtension::validate(&self, who, call, info, len).map(|_| ())
=======
		<Self as SignedExtension>::validate(&self, who, call, info, len).map(|_| ())
>>>>>>> 5f3fa2cb
	}

	fn validate(
		&self,
		who: &Self::AccountId,
		_call: &Self::Call,
		_info: &DispatchInfoOf<Self::Call>,
		_len: usize,
	) -> TransactionValidity {
		if who.using_encoded(|d| d.iter().all(|x| *x == 0)) {
			return Err(TransactionValidityError::Invalid(InvalidTransaction::BadSigner))
		}
		Ok(ValidTransaction::default())
	}
}

<<<<<<< HEAD
impl<T: Config + Send + Sync> TransactionExtension for CheckNonZeroSender<T>
where
	T::RuntimeCall: Dispatchable<Info = DispatchInfo>,
{
	const IDENTIFIER: &'static str = "CheckNonZeroSender";
	type Call = T::RuntimeCall;
	type Pre = ();
	type Val = ();
	type Implicit = ();

	fn implicit(&self) -> Result<Self::Implicit, TransactionValidityError> {
		Ok(())
	}

	fn prepare(
		self,
		_val: Self::Val,
		origin: &<Self::Call as Dispatchable>::RuntimeOrigin,
		call: &Self::Call,
		info: &DispatchInfoOf<Self::Call>,
		len: usize,
	) -> Result<Self::Pre, TransactionValidityError> {
		TransactionExtension::validate(&self, origin.clone(), call, info, len, &[]).map(|_| ())
	}

	fn validate(
		&self,
		origin: <Self::Call as sp_runtime::traits::Dispatchable>::RuntimeOrigin,
		_call: &Self::Call,
		_info: &DispatchInfoOf<Self::Call>,
		_len: usize,
		_implicit: &[u8],
	) -> Result<
		(
			sp_runtime::transaction_validity::ValidTransaction,
			Self::Val,
			<Self::Call as sp_runtime::traits::Dispatchable>::RuntimeOrigin,
		),
		sp_runtime::transaction_validity::TransactionValidityError,
	> {
		let who =
			crate::ensure_signed(origin.clone()).map_err(|_| InvalidTransaction::BadSigner)?;
		if who.using_encoded(|d| d.iter().all(|x| *x == 0)) {
			return Err(TransactionValidityError::Invalid(InvalidTransaction::BadSigner))
		}
		Ok((ValidTransaction::default(), (), origin))
	}
=======
impl<T: Config + Send + Sync> TransactionExtension<T::RuntimeCall> for CheckNonZeroSender<T> {
	const IDENTIFIER: &'static str = "CheckNonZeroSender";
	type Val = ();
	type Pre = ();
	type Implicit = ();
	fn validate(
		&self,
		origin: T::RuntimeOrigin,
		_call: &T::RuntimeCall,
		_info: &DispatchInfoOf<T::RuntimeCall>,
		_len: usize,
		_target: &[u8],
	) -> sp_runtime::traits::ValidateResult<Self, T::RuntimeCall> {
		if let Some(RawOrigin::Signed(ref who)) = origin.as_system_ref() {
			if who.using_encoded(|d| d.iter().all(|x| *x == 0)) {
				return Err(InvalidTransaction::BadSigner.into())
			}
		}
		Ok((Default::default(), (), origin))
	}
	impl_tx_ext_default!(T::RuntimeCall; implicit prepare);
>>>>>>> 5f3fa2cb
}

#[cfg(test)]
mod tests {
	use super::*;
	use crate::mock::{new_test_ext, Test, CALL};
	use frame_support::assert_ok;

	#[test]
	fn zero_account_ban_works() {
		new_test_ext().execute_with(|| {
			let info = DispatchInfo::default();
			let len = 0_usize;
			assert_eq!(
				TransactionExtension::validate(
					&CheckNonZeroSender::<Test>::new(),
					Some(0).into(),
					CALL,
					&info,
					len,
					&[]
				)
				.unwrap_err(),
				TransactionValidityError::Invalid(InvalidTransaction::BadSigner)
			);
			assert_ok!(TransactionExtension::validate(
				&CheckNonZeroSender::<Test>::new(),
				Some(1).into(),
				CALL,
				&info,
				len,
				&[]
			));
		})
	}
}<|MERGE_RESOLUTION|>--- conflicted
+++ resolved
@@ -20,10 +20,7 @@
 use frame_support::{dispatch::DispatchInfo, traits::OriginTrait, DefaultNoBound};
 use scale_info::TypeInfo;
 use sp_runtime::{
-<<<<<<< HEAD
-=======
 	impl_tx_ext_default,
->>>>>>> 5f3fa2cb
 	traits::{DispatchInfoOf, Dispatchable, SignedExtension, TransactionExtension},
 	transaction_validity::{
 		InvalidTransaction, TransactionValidity, TransactionValidityError, ValidTransaction,
@@ -76,11 +73,7 @@
 		info: &DispatchInfoOf<Self::Call>,
 		len: usize,
 	) -> Result<Self::Pre, TransactionValidityError> {
-<<<<<<< HEAD
-		SignedExtension::validate(&self, who, call, info, len).map(|_| ())
-=======
 		<Self as SignedExtension>::validate(&self, who, call, info, len).map(|_| ())
->>>>>>> 5f3fa2cb
 	}
 
 	fn validate(
@@ -97,55 +90,6 @@
 	}
 }
 
-<<<<<<< HEAD
-impl<T: Config + Send + Sync> TransactionExtension for CheckNonZeroSender<T>
-where
-	T::RuntimeCall: Dispatchable<Info = DispatchInfo>,
-{
-	const IDENTIFIER: &'static str = "CheckNonZeroSender";
-	type Call = T::RuntimeCall;
-	type Pre = ();
-	type Val = ();
-	type Implicit = ();
-
-	fn implicit(&self) -> Result<Self::Implicit, TransactionValidityError> {
-		Ok(())
-	}
-
-	fn prepare(
-		self,
-		_val: Self::Val,
-		origin: &<Self::Call as Dispatchable>::RuntimeOrigin,
-		call: &Self::Call,
-		info: &DispatchInfoOf<Self::Call>,
-		len: usize,
-	) -> Result<Self::Pre, TransactionValidityError> {
-		TransactionExtension::validate(&self, origin.clone(), call, info, len, &[]).map(|_| ())
-	}
-
-	fn validate(
-		&self,
-		origin: <Self::Call as sp_runtime::traits::Dispatchable>::RuntimeOrigin,
-		_call: &Self::Call,
-		_info: &DispatchInfoOf<Self::Call>,
-		_len: usize,
-		_implicit: &[u8],
-	) -> Result<
-		(
-			sp_runtime::transaction_validity::ValidTransaction,
-			Self::Val,
-			<Self::Call as sp_runtime::traits::Dispatchable>::RuntimeOrigin,
-		),
-		sp_runtime::transaction_validity::TransactionValidityError,
-	> {
-		let who =
-			crate::ensure_signed(origin.clone()).map_err(|_| InvalidTransaction::BadSigner)?;
-		if who.using_encoded(|d| d.iter().all(|x| *x == 0)) {
-			return Err(TransactionValidityError::Invalid(InvalidTransaction::BadSigner))
-		}
-		Ok((ValidTransaction::default(), (), origin))
-	}
-=======
 impl<T: Config + Send + Sync> TransactionExtension<T::RuntimeCall> for CheckNonZeroSender<T> {
 	const IDENTIFIER: &'static str = "CheckNonZeroSender";
 	type Val = ();
@@ -153,7 +97,7 @@
 	type Implicit = ();
 	fn validate(
 		&self,
-		origin: T::RuntimeOrigin,
+		origin: <T as Config>::RuntimeOrigin,
 		_call: &T::RuntimeCall,
 		_info: &DispatchInfoOf<T::RuntimeCall>,
 		_len: usize,
@@ -167,7 +111,6 @@
 		Ok((Default::default(), (), origin))
 	}
 	impl_tx_ext_default!(T::RuntimeCall; implicit prepare);
->>>>>>> 5f3fa2cb
 }
 
 #[cfg(test)]
