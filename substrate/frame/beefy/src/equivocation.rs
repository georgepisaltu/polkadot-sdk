// This file is part of Substrate.

// Copyright (C) Parity Technologies (UK) Ltd.
// SPDX-License-Identifier: Apache-2.0

// Licensed under the Apache License, Version 2.0 (the "License");
// you may not use this file except in compliance with the License.
// You may obtain a copy of the License at
//
// 	http://www.apache.org/licenses/LICENSE-2.0
//
// Unless required by applicable law or agreed to in writing, software
// distributed under the License is distributed on an "AS IS" BASIS,
// WITHOUT WARRANTIES OR CONDITIONS OF ANY KIND, either express or implied.
// See the License for the specific language governing permissions and
// limitations under the License.

//! An opt-in utility module for reporting equivocations.
//!
//! This module defines an offence type for BEEFY equivocations
//! and some utility traits to wire together:
//! - a key ownership proof system (e.g. to prove that a given authority was part of a session);
//! - a system for reporting offences;
//! - a system for signing and submitting transactions;
//! - a way to get the current block author;
//!
//! These can be used in an offchain context in order to submit equivocation
//! reporting extrinsics (from the client that's running the BEEFY protocol).
//! And in a runtime context, so that the BEEFY pallet can validate the
//! equivocation proofs in the extrinsic and report the offences.
//!
//! IMPORTANT:
//! When using this module for enabling equivocation reporting it is required
//! that the `ValidateUnsigned` for the BEEFY pallet is used in the runtime
//! definition.

use alloc::{vec, vec::Vec};
use codec::{self as codec, Decode, Encode};
use frame_support::traits::{Get, KeyOwnerProofSystem};
use frame_system::pallet_prelude::{BlockNumberFor, HeaderFor};
use log::{error, info};
use sp_consensus_beefy::{
	check_commitment_signature, AncestryHelper, DoubleVotingProof, ForkVotingProof,
	FutureBlockVotingProof, ValidatorSetId, KEY_TYPE as BEEFY_KEY_TYPE,
};
use sp_runtime::{
	transaction_validity::{
		InvalidTransaction, TransactionPriority, TransactionSource, TransactionValidity,
		TransactionValidityError, ValidTransaction,
	},
	DispatchError, KeyTypeId, Perbill, RuntimeAppPublic,
};
use sp_session::{GetSessionNumber, GetValidatorCount};
use sp_staking::{
	offence::{Kind, Offence, OffenceReportSystem, ReportOffence},
	SessionIndex,
};

use super::{Call, Config, Error, Pallet, LOG_TARGET};

/// A round number and set id which point on the time of an offence.
#[derive(Copy, Clone, PartialOrd, Ord, Eq, PartialEq, Encode, Decode)]
pub struct TimeSlot<N: Copy + Clone + PartialOrd + Ord + Eq + PartialEq + Encode + Decode> {
	// The order of these matters for `derive(Ord)`.
	/// BEEFY Set ID.
	pub set_id: ValidatorSetId,
	/// Round number.
	pub round: N,
}

/// BEEFY equivocation offence report.
pub struct EquivocationOffence<Offender, N>
where
	N: Copy + Clone + PartialOrd + Ord + Eq + PartialEq + Encode + Decode,
{
	/// Time slot at which this incident happened.
	pub time_slot: TimeSlot<N>,
	/// The session index in which the incident happened.
	pub session_index: SessionIndex,
	/// The size of the validator set at the time of the offence.
	pub validator_set_count: u32,
	/// The authority which produced this equivocation.
	pub offender: Offender,
}

impl<Offender: Clone, N> Offence<Offender> for EquivocationOffence<Offender, N>
where
	N: Copy + Clone + PartialOrd + Ord + Eq + PartialEq + Encode + Decode,
{
	const ID: Kind = *b"beefy:equivocati";
	type TimeSlot = TimeSlot<N>;

	fn offenders(&self) -> Vec<Offender> {
		vec![self.offender.clone()]
	}

	fn session_index(&self) -> SessionIndex {
		self.session_index
	}

	fn validator_set_count(&self) -> u32 {
		self.validator_set_count
	}

	fn time_slot(&self) -> Self::TimeSlot {
		self.time_slot
	}

	// The formula is min((3k / n)^2, 1)
	// where k = offenders_number and n = validators_number
	fn slash_fraction(&self, offenders_count: u32) -> Perbill {
		// Perbill type domain is [0, 1] by definition
		Perbill::from_rational(3 * offenders_count, self.validator_set_count).square()
	}
}

/// BEEFY equivocation offence report system.
///
/// This type implements `OffenceReportSystem` such that:
/// - Equivocation reports are published on-chain as unsigned extrinsic via
///   `offchain::CreateTransactionBase`.
/// - On-chain validity checks and processing are mostly delegated to the user provided generic
///   types implementing `KeyOwnerProofSystem` and `ReportOffence` traits.
/// - Offence reporter for unsigned transactions is fetched via the authorship pallet.
pub struct EquivocationReportSystem<T, R, P, L>(core::marker::PhantomData<(T, R, P, L)>);

/// Equivocation evidence convenience alias.
pub enum EquivocationEvidenceFor<T: Config> {
	DoubleVotingProof(
		DoubleVotingProof<
			BlockNumberFor<T>,
			T::BeefyId,
			<T::BeefyId as RuntimeAppPublic>::Signature,
		>,
		T::KeyOwnerProof,
	),
	ForkVotingProof(
		ForkVotingProof<
			HeaderFor<T>,
			T::BeefyId,
			<T::AncestryHelper as AncestryHelper<HeaderFor<T>>>::Proof,
		>,
		T::KeyOwnerProof,
	),
	FutureBlockVotingProof(FutureBlockVotingProof<BlockNumberFor<T>, T::BeefyId>, T::KeyOwnerProof),
}

impl<T: Config> EquivocationEvidenceFor<T> {
	/// Returns the authority id of the equivocator.
	fn offender_id(&self) -> &T::BeefyId {
		match self {
			EquivocationEvidenceFor::DoubleVotingProof(equivocation_proof, _) =>
				equivocation_proof.offender_id(),
			EquivocationEvidenceFor::ForkVotingProof(equivocation_proof, _) =>
				&equivocation_proof.vote.id,
			EquivocationEvidenceFor::FutureBlockVotingProof(equivocation_proof, _) =>
				&equivocation_proof.vote.id,
		}
	}

	/// Returns the round number at which the equivocation occurred.
	fn round_number(&self) -> &BlockNumberFor<T> {
		match self {
			EquivocationEvidenceFor::DoubleVotingProof(equivocation_proof, _) =>
				equivocation_proof.round_number(),
			EquivocationEvidenceFor::ForkVotingProof(equivocation_proof, _) =>
				&equivocation_proof.vote.commitment.block_number,
			EquivocationEvidenceFor::FutureBlockVotingProof(equivocation_proof, _) =>
				&equivocation_proof.vote.commitment.block_number,
		}
	}

	/// Returns the set id at which the equivocation occurred.
	fn set_id(&self) -> ValidatorSetId {
		match self {
			EquivocationEvidenceFor::DoubleVotingProof(equivocation_proof, _) =>
				equivocation_proof.set_id(),
			EquivocationEvidenceFor::ForkVotingProof(equivocation_proof, _) =>
				equivocation_proof.vote.commitment.validator_set_id,
			EquivocationEvidenceFor::FutureBlockVotingProof(equivocation_proof, _) =>
				equivocation_proof.vote.commitment.validator_set_id,
		}
	}

	/// Returns the set id at which the equivocation occurred.
	fn key_owner_proof(&self) -> &T::KeyOwnerProof {
		match self {
			EquivocationEvidenceFor::DoubleVotingProof(_, key_owner_proof) => key_owner_proof,
			EquivocationEvidenceFor::ForkVotingProof(_, key_owner_proof) => key_owner_proof,
			EquivocationEvidenceFor::FutureBlockVotingProof(_, key_owner_proof) => key_owner_proof,
		}
	}

	fn checked_offender<P>(&self) -> Option<P::IdentificationTuple>
	where
		P: KeyOwnerProofSystem<(KeyTypeId, T::BeefyId), Proof = T::KeyOwnerProof>,
	{
		let key = (BEEFY_KEY_TYPE, self.offender_id().clone());
		P::check_proof(key, self.key_owner_proof().clone())
	}

	fn check_equivocation_proof(self) -> Result<(), Error<T>> {
		match self {
			EquivocationEvidenceFor::DoubleVotingProof(equivocation_proof, _) => {
				// Validate equivocation proof (check votes are different and signatures are valid).
				if !sp_consensus_beefy::check_double_voting_proof(&equivocation_proof) {
					return Err(Error::<T>::InvalidDoubleVotingProof);
				}

				return Ok(())
			},
			EquivocationEvidenceFor::ForkVotingProof(equivocation_proof, _) => {
				let ForkVotingProof { vote, ancestry_proof, header } = equivocation_proof;

				let maybe_validation_context = <T::AncestryHelper as AncestryHelper<
					HeaderFor<T>,
				>>::extract_validation_context(header);
				let validation_context = match maybe_validation_context {
					Some(validation_context) => validation_context,
					None => {
						return Err(Error::<T>::InvalidForkVotingProof);
					},
				};

				let is_non_canonical =
					<T::AncestryHelper as AncestryHelper<HeaderFor<T>>>::is_non_canonical(
						&vote.commitment,
						ancestry_proof,
						validation_context,
					);
				if !is_non_canonical {
					return Err(Error::<T>::InvalidForkVotingProof);
				}

				let is_signature_valid =
					check_commitment_signature(&vote.commitment, &vote.id, &vote.signature);
				if !is_signature_valid {
					return Err(Error::<T>::InvalidForkVotingProof);
				}

				Ok(())
			},
			EquivocationEvidenceFor::FutureBlockVotingProof(equivocation_proof, _) => {
				let FutureBlockVotingProof { vote } = equivocation_proof;
				// Check if the commitment actually targets a future block
				if vote.commitment.block_number < frame_system::Pallet::<T>::block_number() {
					return Err(Error::<T>::InvalidFutureBlockVotingProof);
				}

				let is_signature_valid =
					check_commitment_signature(&vote.commitment, &vote.id, &vote.signature);
				if !is_signature_valid {
					return Err(Error::<T>::InvalidForkVotingProof);
				}

				Ok(())
			},
		}
	}
}

impl<T, R, P, L> OffenceReportSystem<Option<T::AccountId>, EquivocationEvidenceFor<T>>
	for EquivocationReportSystem<T, R, P, L>
where
	T: Config + pallet_authorship::Config + frame_system::offchain::CreateInherent<Call<T>>,
	R: ReportOffence<
		T::AccountId,
		P::IdentificationTuple,
		EquivocationOffence<P::IdentificationTuple, BlockNumberFor<T>>,
	>,
	P: KeyOwnerProofSystem<(KeyTypeId, T::BeefyId), Proof = T::KeyOwnerProof>,
	P::IdentificationTuple: Clone,
	L: Get<u64>,
{
	type Longevity = L;

	fn publish_evidence(evidence: EquivocationEvidenceFor<T>) -> Result<(), ()> {
		use frame_system::offchain::SubmitTransaction;

<<<<<<< HEAD
		let xt = T::create_inherent(call.into());
		let res = SubmitTransaction::<T, Call<T>>::submit_transaction(xt);
=======
		let call: Call<T> = evidence.into();
		let res = SubmitTransaction::<T, Call<T>>::submit_unsigned_transaction(call.into());
>>>>>>> 486e3a6d
		match res {
			Ok(_) => info!(target: LOG_TARGET, "Submitted equivocation report."),
			Err(e) => error!(target: LOG_TARGET, "Error submitting equivocation report: {:?}", e),
		}
		res
	}

	fn check_evidence(
		evidence: EquivocationEvidenceFor<T>,
	) -> Result<(), TransactionValidityError> {
		let offender = evidence.checked_offender::<P>().ok_or(InvalidTransaction::BadProof)?;

		// Check if the offence has already been reported, and if so then we can discard the report.
		let time_slot = TimeSlot { set_id: evidence.set_id(), round: *evidence.round_number() };
		if R::is_known_offence(&[offender], &time_slot) {
			Err(InvalidTransaction::Stale.into())
		} else {
			Ok(())
		}
	}

	fn process_evidence(
		reporter: Option<T::AccountId>,
		evidence: EquivocationEvidenceFor<T>,
	) -> Result<(), DispatchError> {
		let reporter = reporter.or_else(|| pallet_authorship::Pallet::<T>::author());

		// We check the equivocation within the context of its set id (and associated session).
		let set_id = evidence.set_id();
		let round = *evidence.round_number();
		let set_id_session_index = crate::SetIdSession::<T>::get(set_id)
			.ok_or(Error::<T>::InvalidEquivocationProofSession)?;

		// Check that the session id for the membership proof is within the bounds
		// of the set id reported in the equivocation.
		let key_owner_proof = evidence.key_owner_proof();
		let validator_count = key_owner_proof.validator_count();
		let session_index = key_owner_proof.session();
		if session_index != set_id_session_index {
			return Err(Error::<T>::InvalidEquivocationProofSession.into())
		}

		// Validate the key ownership proof extracting the id of the offender.
		let offender =
			evidence.checked_offender::<P>().ok_or(Error::<T>::InvalidKeyOwnershipProof)?;

		evidence.check_equivocation_proof()?;

		let offence = EquivocationOffence {
			time_slot: TimeSlot { set_id, round },
			session_index,
			validator_set_count: validator_count,
			offender,
		};
		R::report_offence(reporter.into_iter().collect(), offence)
			.map_err(|_| Error::<T>::DuplicateOffenceReport.into())
	}
}

/// Methods for the `ValidateUnsigned` implementation:
/// It restricts calls to `report_equivocation_unsigned` to local calls (i.e. extrinsics generated
/// on this node) or that already in a block. This guarantees that only block authors can include
/// unsigned equivocation reports.
impl<T: Config> Pallet<T> {
	pub fn validate_unsigned(source: TransactionSource, call: &Call<T>) -> TransactionValidity {
		// discard equivocation report not coming from the local node
		match source {
			TransactionSource::Local | TransactionSource::InBlock => { /* allowed */ },
			_ => {
				log::warn!(
					target: LOG_TARGET,
					"rejecting unsigned report equivocation transaction because it is not local/in-block."
				);
				return InvalidTransaction::Call.into()
			},
		}

		let evidence = call.to_equivocation_evidence_for().ok_or(InvalidTransaction::Call)?;
		let tag = (evidence.offender_id().clone(), evidence.set_id(), *evidence.round_number());
		T::EquivocationReportSystem::check_evidence(evidence)?;

		let longevity =
			<T::EquivocationReportSystem as OffenceReportSystem<_, _>>::Longevity::get();
		ValidTransaction::with_tag_prefix("BeefyEquivocation")
			// We assign the maximum priority for any equivocation report.
			.priority(TransactionPriority::MAX)
			// Only one equivocation report for the same offender at the same slot.
			.and_provides(tag)
			.longevity(longevity)
			// We don't propagate this. This can never be included on a remote node.
			.propagate(false)
			.build()
	}

	pub fn pre_dispatch(call: &Call<T>) -> Result<(), TransactionValidityError> {
		let evidence = call.to_equivocation_evidence_for().ok_or(InvalidTransaction::Call)?;
		T::EquivocationReportSystem::check_evidence(evidence)
	}
}<|MERGE_RESOLUTION|>--- conflicted
+++ resolved
@@ -277,13 +277,9 @@
 	fn publish_evidence(evidence: EquivocationEvidenceFor<T>) -> Result<(), ()> {
 		use frame_system::offchain::SubmitTransaction;
 
-<<<<<<< HEAD
+		let call: Call<T> = evidence.into();
 		let xt = T::create_inherent(call.into());
 		let res = SubmitTransaction::<T, Call<T>>::submit_transaction(xt);
-=======
-		let call: Call<T> = evidence.into();
-		let res = SubmitTransaction::<T, Call<T>>::submit_unsigned_transaction(call.into());
->>>>>>> 486e3a6d
 		match res {
 			Ok(_) => info!(target: LOG_TARGET, "Submitted equivocation report."),
 			Err(e) => error!(target: LOG_TARGET, "Error submitting equivocation report: {:?}", e),
