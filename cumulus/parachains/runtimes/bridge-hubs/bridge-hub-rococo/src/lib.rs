// Copyright (C) Parity Technologies (UK) Ltd.
// This file is part of Cumulus.

// Cumulus is free software: you can redistribute it and/or modify
// it under the terms of the GNU General Public License as published by
// the Free Software Foundation, either version 3 of the License, or
// (at your option) any later version.

// Cumulus is distributed in the hope that it will be useful,
// but WITHOUT ANY WARRANTY; without even the implied warranty of
// MERCHANTABILITY or FITNESS FOR A PARTICULAR PURPOSE.  See the
// GNU General Public License for more details.

// You should have received a copy of the GNU General Public License
// along with Cumulus.  If not, see <http://www.gnu.org/licenses/>.

//! # Bridge Hub Rococo Runtime
//!
//! This runtime currently supports bridging between:
//! - Rococo <> Westend

#![cfg_attr(not(feature = "std"), no_std)]
// `construct_runtime!` does a lot of recursion and requires us to increase the limit to 256.
#![recursion_limit = "256"]

// Make the WASM binary available.
#[cfg(feature = "std")]
include!(concat!(env!("OUT_DIR"), "/wasm_binary.rs"));

pub mod bridge_common_config;
pub mod bridge_to_westend_config;
mod weights;
pub mod xcm_config;

use cumulus_pallet_parachain_system::RelayNumberStrictlyIncreases;
use sp_api::impl_runtime_apis;
use sp_core::{crypto::KeyTypeId, OpaqueMetadata};
use sp_runtime::{
	create_runtime_str, generic, impl_opaque_keys,
	traits::{AccountIdLookup, AsTransactionExtension, BlakeTwo256, Block as BlockT},
	transaction_validity::{TransactionSource, TransactionValidity},
	ApplyExtrinsicResult,
};

use sp_std::prelude::*;
#[cfg(feature = "std")]
use sp_version::NativeVersion;
use sp_version::RuntimeVersion;

use cumulus_primitives_core::{AggregateMessageOrigin, ParaId};
use frame_support::{
	construct_runtime,
	dispatch::DispatchClass,
	genesis_builder_helper::{build_config, create_default_config},
	parameter_types,
	traits::{ConstBool, ConstU32, ConstU64, ConstU8, Everything, TransformOrigin},
	weights::{ConstantMultiplier, Weight},
	PalletId,
};
use frame_system::{
	limits::{BlockLength, BlockWeights},
	EnsureRoot,
};
use parachains_common::message_queue::{NarrowOriginToSibling, ParaIdToSibling};
pub use sp_consensus_aura::sr25519::AuthorityId as AuraId;
pub use sp_runtime::{MultiAddress, Perbill, Permill};
use xcm_config::{XcmOriginToTransactDispatchOrigin, XcmRouter};

use bp_runtime::HeaderId;

#[cfg(any(feature = "std", test))]
pub use sp_runtime::BuildStorage;

use polkadot_runtime_common::{BlockHashCount, SlowAdjustingFeeUpdate};
use xcm::latest::prelude::*;

use weights::{BlockExecutionWeight, ExtrinsicBaseWeight, RocksDbWeight};

use parachains_common::{
	impls::DealWithFees,
	rococo::{consensus::*, currency::*, fee::WeightToFee},
	AccountId, Balance, BlockNumber, Hash, Header, Nonce, Signature, AVERAGE_ON_INITIALIZE_RATIO,
	HOURS, MAXIMUM_BLOCK_WEIGHT, NORMAL_DISPATCH_RATIO, SLOT_DURATION,
};

/// The address format for describing accounts.
pub type Address = MultiAddress<AccountId, ()>;

/// Block type as expected by this runtime.
pub type Block = generic::Block<Header, UncheckedExtrinsic>;

/// A Block signed with a Justification
pub type SignedBlock = generic::SignedBlock<Block>;

/// BlockId type as expected by this runtime.
pub type BlockId = generic::BlockId<Block>;

<<<<<<< HEAD
/// The TransactionExtension to the basic transaction logic.
pub type TxExtension = (
=======
/// The SignedExtension to the basic transaction logic.
pub type TxExtension = AsTransactionExtension<(
>>>>>>> 7c835ace
	frame_system::CheckNonZeroSender<Runtime>,
	frame_system::CheckSpecVersion<Runtime>,
	frame_system::CheckTxVersion<Runtime>,
	frame_system::CheckGenesis<Runtime>,
	frame_system::CheckEra<Runtime>,
	frame_system::CheckNonce<Runtime>,
	frame_system::CheckWeight<Runtime>,
	pallet_transaction_payment::ChargeTransactionPayment<Runtime>,
	BridgeRejectObsoleteHeadersAndMessages,
	(bridge_to_westend_config::OnBridgeHubRococoRefundBridgeHubWestendMessages,),
)>;

/// Unchecked extrinsic type as expected by this runtime.
pub type UncheckedExtrinsic =
	generic::UncheckedExtrinsic<Address, RuntimeCall, Signature, TxExtension>;

/// Migrations to apply on runtime upgrade.
pub type Migrations = (
	pallet_collator_selection::migration::v1::MigrateToV1<Runtime>,
	pallet_multisig::migrations::v1::MigrateToV1<Runtime>,
	InitStorageVersions,
);

/// Migration to initialize storage versions for pallets added after genesis.
///
/// Ideally this would be done automatically (see
/// <https://github.com/paritytech/polkadot-sdk/pull/1297>), but it probably won't be ready for some
/// time and it's beneficial to get try-runtime-cli on-runtime-upgrade checks into the CI, so we're
/// doing it manually.
pub struct InitStorageVersions;

impl frame_support::traits::OnRuntimeUpgrade for InitStorageVersions {
	fn on_runtime_upgrade() -> Weight {
		use frame_support::traits::{GetStorageVersion, StorageVersion};
		use sp_runtime::traits::Saturating;

		let mut writes = 0;

		if PolkadotXcm::on_chain_storage_version() == StorageVersion::new(0) {
			PolkadotXcm::current_storage_version().put::<PolkadotXcm>();
			writes.saturating_inc();
		}

		if Balances::on_chain_storage_version() == StorageVersion::new(0) {
			Balances::current_storage_version().put::<Balances>();
			writes.saturating_inc();
		}

		<Runtime as frame_system::Config>::DbWeight::get().reads_writes(2, writes)
	}
}

/// Executive: handles dispatch to the various modules.
pub type Executive = frame_executive::Executive<
	Runtime,
	Block,
	frame_system::ChainContext<Runtime>,
	Runtime,
	AllPalletsWithSystem,
	Migrations,
>;

impl_opaque_keys! {
	pub struct SessionKeys {
		pub aura: Aura,
	}
}

#[sp_version::runtime_version]
pub const VERSION: RuntimeVersion = RuntimeVersion {
	spec_name: create_runtime_str!("bridge-hub-rococo"),
	impl_name: create_runtime_str!("bridge-hub-rococo"),
	authoring_version: 1,
	spec_version: 1_003_000,
	impl_version: 0,
	apis: RUNTIME_API_VERSIONS,
	transaction_version: 3,
	state_version: 1,
};

/// The version information used to identify this runtime when compiled natively.
#[cfg(feature = "std")]
pub fn native_version() -> NativeVersion {
	NativeVersion { runtime_version: VERSION, can_author_with: Default::default() }
}

parameter_types! {
	pub const Version: RuntimeVersion = VERSION;
	pub RuntimeBlockLength: BlockLength =
		BlockLength::max_with_normal_ratio(5 * 1024 * 1024, NORMAL_DISPATCH_RATIO);
	pub RuntimeBlockWeights: BlockWeights = BlockWeights::builder()
		.base_block(BlockExecutionWeight::get())
		.for_class(DispatchClass::all(), |weights| {
			weights.base_extrinsic = ExtrinsicBaseWeight::get();
		})
		.for_class(DispatchClass::Normal, |weights| {
			weights.max_total = Some(NORMAL_DISPATCH_RATIO * MAXIMUM_BLOCK_WEIGHT);
		})
		.for_class(DispatchClass::Operational, |weights| {
			weights.max_total = Some(MAXIMUM_BLOCK_WEIGHT);
			// Operational transactions have some extra reserved space, so that they
			// are included even if block reached `MAXIMUM_BLOCK_WEIGHT`.
			weights.reserved = Some(
				MAXIMUM_BLOCK_WEIGHT - NORMAL_DISPATCH_RATIO * MAXIMUM_BLOCK_WEIGHT
			);
		})
		.avg_block_initialization(AVERAGE_ON_INITIALIZE_RATIO)
		.build_or_panic();
	pub const SS58Prefix: u16 = 42;
}

// Configure FRAME pallets to include in runtime.

impl frame_system::Config for Runtime {
	/// The identifier used to distinguish between accounts.
	type AccountId = AccountId;
	/// The aggregated dispatch type that is available for extrinsics.
	type RuntimeCall = RuntimeCall;
	/// The lookup mechanism to get account ID from whatever is passed in dispatchers.
	type Lookup = AccountIdLookup<AccountId, ()>;
	/// The index type for storing how many extrinsics an account has signed.
	type Nonce = Nonce;
	/// The type for hashing blocks and tries.
	type Hash = Hash;
	/// The hashing algorithm used.
	type Hashing = BlakeTwo256;
	/// The block type.
	type Block = Block;
	/// The ubiquitous event type.
	type RuntimeEvent = RuntimeEvent;
	/// The ubiquitous origin type.
	type RuntimeOrigin = RuntimeOrigin;
	/// Maximum number of block number to block hash mappings to keep (oldest pruned first).
	type BlockHashCount = BlockHashCount;
	/// Runtime version.
	type Version = Version;
	/// Converts a module to an index of this module in the runtime.
	type PalletInfo = PalletInfo;
	/// The data to be stored in an account.
	type AccountData = pallet_balances::AccountData<Balance>;
	/// What to do if a new account is created.
	type OnNewAccount = ();
	/// What to do if an account is fully reaped from the system.
	type OnKilledAccount = ();
	/// The weight of database operations that the runtime can invoke.
	type DbWeight = RocksDbWeight;
	/// The basic call filter to use in dispatchable.
	type BaseCallFilter = Everything;
	/// Weight information for the extrinsics of this pallet.
	type SystemWeightInfo = weights::frame_system::WeightInfo<Runtime>;
	/// Block & extrinsics weights: base values and limits.
	type BlockWeights = RuntimeBlockWeights;
	/// The maximum length of a block (in bytes).
	type BlockLength = RuntimeBlockLength;
	/// This is used as an identifier of the chain. 42 is the generic substrate prefix.
	type SS58Prefix = SS58Prefix;
	/// The action to take on a Runtime Upgrade
	type OnSetCode = cumulus_pallet_parachain_system::ParachainSetCode<Self>;
	type MaxConsumers = frame_support::traits::ConstU32<16>;
}

impl pallet_timestamp::Config for Runtime {
	/// A timestamp: milliseconds since the unix epoch.
	type Moment = u64;
	type OnTimestampSet = Aura;
	type MinimumPeriod = ConstU64<{ SLOT_DURATION / 2 }>;
	type WeightInfo = weights::pallet_timestamp::WeightInfo<Runtime>;
}

impl pallet_authorship::Config for Runtime {
	type FindAuthor = pallet_session::FindAccountFromAuthorIndex<Self, Aura>;
	type EventHandler = (CollatorSelection,);
}

parameter_types! {
	pub const ExistentialDeposit: Balance = EXISTENTIAL_DEPOSIT;
}

impl pallet_balances::Config for Runtime {
	/// The type for recording an account's balance.
	type Balance = Balance;
	type DustRemoval = ();
	/// The ubiquitous event type.
	type RuntimeEvent = RuntimeEvent;
	type ExistentialDeposit = ExistentialDeposit;
	type AccountStore = System;
	type WeightInfo = weights::pallet_balances::WeightInfo<Runtime>;
	type MaxLocks = ConstU32<50>;
	type MaxReserves = ConstU32<50>;
	type ReserveIdentifier = [u8; 8];
	type RuntimeHoldReason = RuntimeHoldReason;
	type RuntimeFreezeReason = RuntimeFreezeReason;
	type FreezeIdentifier = ();
	type MaxHolds = ConstU32<0>;
	type MaxFreezes = ConstU32<0>;
}

parameter_types! {
	/// Relay Chain `TransactionByteFee` / 10
	pub const TransactionByteFee: Balance = MILLICENTS;
}

impl pallet_transaction_payment::Config for Runtime {
	type RuntimeEvent = RuntimeEvent;
	type OnChargeTransaction =
		pallet_transaction_payment::CurrencyAdapter<Balances, DealWithFees<Runtime>>;
	type OperationalFeeMultiplier = ConstU8<5>;
	type WeightToFee = WeightToFee;
	type LengthToFee = ConstantMultiplier<Balance, TransactionByteFee>;
	type FeeMultiplierUpdate = SlowAdjustingFeeUpdate<Self>;
}

parameter_types! {
	pub const ReservedXcmpWeight: Weight = MAXIMUM_BLOCK_WEIGHT.saturating_div(4);
	pub const ReservedDmpWeight: Weight = MAXIMUM_BLOCK_WEIGHT.saturating_div(4);
}

impl cumulus_pallet_parachain_system::Config for Runtime {
	type WeightInfo = weights::cumulus_pallet_parachain_system::WeightInfo<Runtime>;
	type RuntimeEvent = RuntimeEvent;
	type OnSystemEvent = ();
	type SelfParaId = parachain_info::Pallet<Runtime>;
	type OutboundXcmpMessageSource = XcmpQueue;
	type DmpQueue = frame_support::traits::EnqueueWithOrigin<MessageQueue, RelayOrigin>;
	type ReservedDmpWeight = ReservedDmpWeight;
	type XcmpMessageHandler = XcmpQueue;
	type ReservedXcmpWeight = ReservedXcmpWeight;
	type CheckAssociatedRelayNumber = RelayNumberStrictlyIncreases;
	type ConsensusHook = cumulus_pallet_aura_ext::FixedVelocityConsensusHook<
		Runtime,
		RELAY_CHAIN_SLOT_DURATION_MILLIS,
		BLOCK_PROCESSING_VELOCITY,
		UNINCLUDED_SEGMENT_CAPACITY,
	>;
}

impl parachain_info::Config for Runtime {}

parameter_types! {
	pub MessageQueueServiceWeight: Weight = Perbill::from_percent(35) * RuntimeBlockWeights::get().max_block;
}

impl pallet_message_queue::Config for Runtime {
	type RuntimeEvent = RuntimeEvent;
	type WeightInfo = weights::pallet_message_queue::WeightInfo<Runtime>;
	#[cfg(feature = "runtime-benchmarks")]
	type MessageProcessor = pallet_message_queue::mock_helpers::NoopMessageProcessor<
		cumulus_primitives_core::AggregateMessageOrigin,
	>;
	#[cfg(not(feature = "runtime-benchmarks"))]
	type MessageProcessor = xcm_builder::ProcessXcmMessage<
		AggregateMessageOrigin,
		xcm_executor::XcmExecutor<xcm_config::XcmConfig>,
		RuntimeCall,
	>;
	type Size = u32;
	// The XCMP queue pallet is only ever able to handle the `Sibling(ParaId)` origin:
	type QueueChangeHandler = NarrowOriginToSibling<XcmpQueue>;
	type QueuePausedQuery = NarrowOriginToSibling<XcmpQueue>;
	type HeapSize = sp_core::ConstU32<{ 64 * 1024 }>;
	type MaxStale = sp_core::ConstU32<8>;
	type ServiceWeight = MessageQueueServiceWeight;
}

impl cumulus_pallet_aura_ext::Config for Runtime {}

parameter_types! {
	/// The asset ID for the asset that we use to pay for message delivery fees.
	pub FeeAssetId: AssetId = Concrete(xcm_config::TokenLocation::get());
	/// The base fee for the message delivery fees.
	pub const BaseDeliveryFee: u128 = CENTS.saturating_mul(3);
}

pub type PriceForSiblingParachainDelivery = polkadot_runtime_common::xcm_sender::ExponentialPrice<
	FeeAssetId,
	BaseDeliveryFee,
	TransactionByteFee,
	XcmpQueue,
>;

impl cumulus_pallet_xcmp_queue::Config for Runtime {
	type RuntimeEvent = RuntimeEvent;
	type ChannelInfo = ParachainSystem;
	type VersionWrapper = PolkadotXcm;
	// Enqueue XCMP messages from siblings for later processing.
	type XcmpQueue = TransformOrigin<MessageQueue, AggregateMessageOrigin, ParaId, ParaIdToSibling>;
	type MaxInboundSuspended = sp_core::ConstU32<1_000>;
	type ControllerOrigin = EnsureRoot<AccountId>;
	type ControllerOriginConverter = XcmOriginToTransactDispatchOrigin;
	type WeightInfo = weights::cumulus_pallet_xcmp_queue::WeightInfo<Runtime>;
	type PriceForSiblingDelivery = PriceForSiblingParachainDelivery;
}

parameter_types! {
	pub const RelayOrigin: AggregateMessageOrigin = AggregateMessageOrigin::Parent;
}

pub const PERIOD: u32 = 6 * HOURS;
pub const OFFSET: u32 = 0;

impl pallet_session::Config for Runtime {
	type RuntimeEvent = RuntimeEvent;
	type ValidatorId = <Self as frame_system::Config>::AccountId;
	// we don't have stash and controller, thus we don't need the convert as well.
	type ValidatorIdOf = pallet_collator_selection::IdentityCollator;
	type ShouldEndSession = pallet_session::PeriodicSessions<ConstU32<PERIOD>, ConstU32<OFFSET>>;
	type NextSessionRotation = pallet_session::PeriodicSessions<ConstU32<PERIOD>, ConstU32<OFFSET>>;
	type SessionManager = CollatorSelection;
	// Essentially just Aura, but let's be pedantic.
	type SessionHandler = <SessionKeys as sp_runtime::traits::OpaqueKeys>::KeyTypeIdProviders;
	type Keys = SessionKeys;
	type WeightInfo = weights::pallet_session::WeightInfo<Runtime>;
}

impl pallet_aura::Config for Runtime {
	type AuthorityId = AuraId;
	type DisabledValidators = ();
	type MaxAuthorities = ConstU32<100_000>;
	type AllowMultipleBlocksPerSlot = ConstBool<false>;
	#[cfg(feature = "experimental")]
	type SlotDuration = pallet_aura::MinimumPeriodTimesTwo<Self>;
}

parameter_types! {
	pub const PotId: PalletId = PalletId(*b"PotStake");
	pub const SessionLength: BlockNumber = 6 * HOURS;
}

pub type CollatorSelectionUpdateOrigin = EnsureRoot<AccountId>;

impl pallet_collator_selection::Config for Runtime {
	type RuntimeEvent = RuntimeEvent;
	type Currency = Balances;
	type UpdateOrigin = CollatorSelectionUpdateOrigin;
	type PotId = PotId;
	type MaxCandidates = ConstU32<100>;
	type MinEligibleCollators = ConstU32<4>;
	type MaxInvulnerables = ConstU32<20>;
	// should be a multiple of session or things will get inconsistent
	type KickThreshold = ConstU32<PERIOD>;
	type ValidatorId = <Self as frame_system::Config>::AccountId;
	type ValidatorIdOf = pallet_collator_selection::IdentityCollator;
	type ValidatorRegistration = Session;
	type WeightInfo = weights::pallet_collator_selection::WeightInfo<Runtime>;
}

parameter_types! {
	// One storage item; key size is 32; value is size 4+4+16+32 bytes = 56 bytes.
	pub const DepositBase: Balance = deposit(1, 88);
	// Additional storage item size of 32 bytes.
	pub const DepositFactor: Balance = deposit(0, 32);
}

impl pallet_multisig::Config for Runtime {
	type RuntimeEvent = RuntimeEvent;
	type RuntimeCall = RuntimeCall;
	type Currency = Balances;
	type DepositBase = DepositBase;
	type DepositFactor = DepositFactor;
	type MaxSignatories = ConstU32<100>;
	type WeightInfo = weights::pallet_multisig::WeightInfo<Runtime>;
}

impl pallet_utility::Config for Runtime {
	type RuntimeEvent = RuntimeEvent;
	type RuntimeCall = RuntimeCall;
	type PalletsOrigin = OriginCaller;
	type WeightInfo = weights::pallet_utility::WeightInfo<Runtime>;
}

// Create the runtime by composing the FRAME pallets that were previously configured.
construct_runtime!(
	pub enum Runtime
	{
		// System support stuff.
		System: frame_system::{Pallet, Call, Config<T>, Storage, Event<T>} = 0,
		ParachainSystem: cumulus_pallet_parachain_system::{
			Pallet, Call, Config<T>, Storage, Inherent, Event<T>, ValidateUnsigned,
		} = 1,
		Timestamp: pallet_timestamp::{Pallet, Call, Storage, Inherent} = 2,
		ParachainInfo: parachain_info::{Pallet, Storage, Config<T>} = 3,

		// Monetary stuff.
		Balances: pallet_balances::{Pallet, Call, Storage, Config<T>, Event<T>} = 10,
		TransactionPayment: pallet_transaction_payment::{Pallet, Storage, Event<T>} = 11,

		// Collator support. The order of these 4 are important and shall not change.
		Authorship: pallet_authorship::{Pallet, Storage} = 20,
		CollatorSelection: pallet_collator_selection::{Pallet, Call, Storage, Event<T>, Config<T>} = 21,
		Session: pallet_session::{Pallet, Call, Storage, Event, Config<T>} = 22,
		Aura: pallet_aura::{Pallet, Storage, Config<T>} = 23,
		AuraExt: cumulus_pallet_aura_ext::{Pallet, Storage, Config<T>} = 24,

		// XCM helpers.
		XcmpQueue: cumulus_pallet_xcmp_queue::{Pallet, Call, Storage, Event<T>} = 30,
		PolkadotXcm: pallet_xcm::{Pallet, Call, Storage, Event<T>, Origin, Config<T>} = 31,
		CumulusXcm: cumulus_pallet_xcm::{Pallet, Event<T>, Origin} = 32,

		// Handy utilities.
		Utility: pallet_utility::{Pallet, Call, Event} = 40,
		Multisig: pallet_multisig::{Pallet, Call, Storage, Event<T>} = 36,

		// BridgeHubRococo uses:
		//  - BridgeWestendGrandpa
		//  - BridgeWestendParachains
		//  - BridgeWestendMessages
		//  - BridgeRelayers

		// GRANDPA bridge modules.
		BridgeWestendGrandpa: pallet_bridge_grandpa::<Instance3>::{Pallet, Call, Storage, Event<T>, Config<T>} = 48,

		// Parachain bridge modules.
		BridgeWestendParachains: pallet_bridge_parachains::<Instance3>::{Pallet, Call, Storage, Event<T>} = 49,

		// Messaging bridge modules.
		BridgeWestendMessages: pallet_bridge_messages::<Instance3>::{Pallet, Call, Storage, Event<T>, Config<T>} = 51,

		BridgeRelayers: pallet_bridge_relayers::{Pallet, Call, Storage, Event<T>} = 47,

		// Message Queue. Importantly, is registered last so that messages are processed after
		// the `on_initialize` hooks of bridging pallets.
		MessageQueue: pallet_message_queue::{Pallet, Call, Storage, Event<T>} = 250,
	}
);

bridge_runtime_common::generate_bridge_reject_obsolete_headers_and_messages! {
	RuntimeCall, AccountId,
	// Grandpa
	BridgeWestendGrandpa,
	// Parachains
	BridgeWestendParachains,
	// Messages
	BridgeWestendMessages
}

#[cfg(feature = "runtime-benchmarks")]
mod benches {
	frame_benchmarking::define_benchmarks!(
		[frame_system, SystemBench::<Runtime>]
		[pallet_balances, Balances]
		[pallet_message_queue, MessageQueue]
		[pallet_multisig, Multisig]
		[pallet_session, SessionBench::<Runtime>]
		[pallet_utility, Utility]
		[pallet_timestamp, Timestamp]
		[pallet_collator_selection, CollatorSelection]
		[cumulus_pallet_parachain_system, ParachainSystem]
		[cumulus_pallet_xcmp_queue, XcmpQueue]
		// XCM
		[pallet_xcm, PalletXcmExtrinsicsBenchmark::<Runtime>]
		// NOTE: Make sure you point to the individual modules below.
		[pallet_xcm_benchmarks::fungible, XcmBalances]
		[pallet_xcm_benchmarks::generic, XcmGeneric]
		// Bridge pallets
		[pallet_bridge_grandpa, WestendFinality]
		[pallet_bridge_parachains, WithinWestend]
		[pallet_bridge_messages, RococoToWestend]
		[pallet_bridge_relayers, BridgeRelayersBench::<Runtime>]
	);
}

impl_runtime_apis! {
	impl sp_consensus_aura::AuraApi<Block, AuraId> for Runtime {
		fn slot_duration() -> sp_consensus_aura::SlotDuration {
			sp_consensus_aura::SlotDuration::from_millis(Aura::slot_duration())
		}

		fn authorities() -> Vec<AuraId> {
			Aura::authorities().into_inner()
		}
	}

	impl sp_api::Core<Block> for Runtime {
		fn version() -> RuntimeVersion {
			VERSION
		}

		fn execute_block(block: Block) {
			Executive::execute_block(block)
		}

		fn initialize_block(header: &<Block as BlockT>::Header) {
			Executive::initialize_block(header)
		}
	}

	impl sp_api::Metadata<Block> for Runtime {
		fn metadata() -> OpaqueMetadata {
			OpaqueMetadata::new(Runtime::metadata().into())
		}

		fn metadata_at_version(version: u32) -> Option<OpaqueMetadata> {
			Runtime::metadata_at_version(version)
		}

		fn metadata_versions() -> sp_std::vec::Vec<u32> {
			Runtime::metadata_versions()
		}
	}

	impl sp_block_builder::BlockBuilder<Block> for Runtime {
		fn apply_extrinsic(extrinsic: <Block as BlockT>::Extrinsic) -> ApplyExtrinsicResult {
			Executive::apply_extrinsic(extrinsic)
		}

		fn finalize_block() -> <Block as BlockT>::Header {
			Executive::finalize_block()
		}

		fn inherent_extrinsics(data: sp_inherents::InherentData) -> Vec<<Block as BlockT>::Extrinsic> {
			data.create_extrinsics()
		}

		fn check_inherents(
			block: Block,
			data: sp_inherents::InherentData,
		) -> sp_inherents::CheckInherentsResult {
			data.check_extrinsics(&block)
		}
	}

	impl sp_transaction_pool::runtime_api::TaggedTransactionQueue<Block> for Runtime {
		fn validate_transaction(
			source: TransactionSource,
			tx: <Block as BlockT>::Extrinsic,
			block_hash: <Block as BlockT>::Hash,
		) -> TransactionValidity {
			Executive::validate_transaction(source, tx, block_hash)
		}
	}

	impl sp_offchain::OffchainWorkerApi<Block> for Runtime {
		fn offchain_worker(header: &<Block as BlockT>::Header) {
			Executive::offchain_worker(header)
		}
	}

	impl sp_session::SessionKeys<Block> for Runtime {
		fn generate_session_keys(seed: Option<Vec<u8>>) -> Vec<u8> {
			SessionKeys::generate(seed)
		}

		fn decode_session_keys(
			encoded: Vec<u8>,
		) -> Option<Vec<(Vec<u8>, KeyTypeId)>> {
			SessionKeys::decode_into_raw_public_keys(&encoded)
		}
	}

	impl frame_system_rpc_runtime_api::AccountNonceApi<Block, AccountId, Nonce> for Runtime {
		fn account_nonce(account: AccountId) -> Nonce {
			System::account_nonce(account)
		}
	}

	impl pallet_transaction_payment_rpc_runtime_api::TransactionPaymentApi<Block, Balance> for Runtime {
		fn query_info(
			uxt: <Block as BlockT>::Extrinsic,
			len: u32,
		) -> pallet_transaction_payment_rpc_runtime_api::RuntimeDispatchInfo<Balance> {
			TransactionPayment::query_info(uxt, len)
		}
		fn query_fee_details(
			uxt: <Block as BlockT>::Extrinsic,
			len: u32,
		) -> pallet_transaction_payment::FeeDetails<Balance> {
			TransactionPayment::query_fee_details(uxt, len)
		}
		fn query_weight_to_fee(weight: Weight) -> Balance {
			TransactionPayment::weight_to_fee(weight)
		}
		fn query_length_to_fee(length: u32) -> Balance {
			TransactionPayment::length_to_fee(length)
		}
	}

	impl pallet_transaction_payment_rpc_runtime_api::TransactionPaymentCallApi<Block, Balance, RuntimeCall>
		for Runtime
	{
		fn query_call_info(
			call: RuntimeCall,
			len: u32,
		) -> pallet_transaction_payment::RuntimeDispatchInfo<Balance> {
			TransactionPayment::query_call_info(call, len)
		}
		fn query_call_fee_details(
			call: RuntimeCall,
			len: u32,
		) -> pallet_transaction_payment::FeeDetails<Balance> {
			TransactionPayment::query_call_fee_details(call, len)
		}
		fn query_weight_to_fee(weight: Weight) -> Balance {
			TransactionPayment::weight_to_fee(weight)
		}
		fn query_length_to_fee(length: u32) -> Balance {
			TransactionPayment::length_to_fee(length)
		}
	}

	impl cumulus_primitives_core::CollectCollationInfo<Block> for Runtime {
		fn collect_collation_info(header: &<Block as BlockT>::Header) -> cumulus_primitives_core::CollationInfo {
			ParachainSystem::collect_collation_info(header)
		}
	}

	impl bp_westend::WestendFinalityApi<Block> for Runtime {
		fn best_finalized() -> Option<HeaderId<bp_westend::Hash, bp_westend::BlockNumber>> {
			BridgeWestendGrandpa::best_finalized()
		}
		fn synced_headers_grandpa_info(
		) -> Vec<bp_header_chain::StoredHeaderGrandpaInfo<bp_westend::Header>> {
			BridgeWestendGrandpa::synced_headers_grandpa_info()
		}
	}

	impl bp_bridge_hub_westend::BridgeHubWestendFinalityApi<Block> for Runtime {
		fn best_finalized() -> Option<HeaderId<Hash, BlockNumber>> {
			BridgeWestendParachains::best_parachain_head_id::<
				bp_bridge_hub_westend::BridgeHubWestend
			>().unwrap_or(None)
		}
	}

	// This is exposed by BridgeHubRococo
	impl bp_bridge_hub_westend::FromBridgeHubWestendInboundLaneApi<Block> for Runtime {
		fn message_details(
			lane: bp_messages::LaneId,
			messages: Vec<(bp_messages::MessagePayload, bp_messages::OutboundMessageDetails)>,
		) -> Vec<bp_messages::InboundMessageDetails> {
			bridge_runtime_common::messages_api::inbound_message_details::<
				Runtime,
				bridge_to_westend_config::WithBridgeHubWestendMessagesInstance,
			>(lane, messages)
		}
	}

	// This is exposed by BridgeHubRococo
	impl bp_bridge_hub_westend::ToBridgeHubWestendOutboundLaneApi<Block> for Runtime {
		fn message_details(
			lane: bp_messages::LaneId,
			begin: bp_messages::MessageNonce,
			end: bp_messages::MessageNonce,
		) -> Vec<bp_messages::OutboundMessageDetails> {
			bridge_runtime_common::messages_api::outbound_message_details::<
				Runtime,
				bridge_to_westend_config::WithBridgeHubWestendMessagesInstance,
			>(lane, begin, end)
		}
	}

	#[cfg(feature = "try-runtime")]
	impl frame_try_runtime::TryRuntime<Block> for Runtime {
		fn on_runtime_upgrade(checks: frame_try_runtime::UpgradeCheckSelect) -> (Weight, Weight) {
			let weight = Executive::try_runtime_upgrade(checks).unwrap();
			(weight, RuntimeBlockWeights::get().max_block)
		}

		fn execute_block(
			block: Block,
			state_root_check: bool,
			signature_check: bool,
			select: frame_try_runtime::TryStateSelect,
		) -> Weight {
			// NOTE: intentional unwrap: we don't want to propagate the error backwards, and want to
			// have a backtrace here.
			Executive::try_execute_block(block, state_root_check, signature_check, select).unwrap()
		}
	}

	#[cfg(feature = "runtime-benchmarks")]
	impl frame_benchmarking::Benchmark<Block> for Runtime {
		fn benchmark_metadata(extra: bool) -> (
			Vec<frame_benchmarking::BenchmarkList>,
			Vec<frame_support::traits::StorageInfo>,
		) {
			use frame_benchmarking::{Benchmarking, BenchmarkList};
			use frame_support::traits::StorageInfoTrait;
			use frame_system_benchmarking::Pallet as SystemBench;
			use cumulus_pallet_session_benchmarking::Pallet as SessionBench;
			use pallet_xcm::benchmarking::Pallet as PalletXcmExtrinsicsBenchmark;

			// This is defined once again in dispatch_benchmark, because list_benchmarks!
			// and add_benchmarks! are macros exported by define_benchmarks! macros and those types
			// are referenced in that call.
			type XcmBalances = pallet_xcm_benchmarks::fungible::Pallet::<Runtime>;
			type XcmGeneric = pallet_xcm_benchmarks::generic::Pallet::<Runtime>;

			use pallet_bridge_relayers::benchmarking::Pallet as BridgeRelayersBench;
			// Change weight file names.
			type WestendFinality = BridgeWestendGrandpa;
			type WithinWestend = pallet_bridge_parachains::benchmarking::Pallet::<Runtime, bridge_common_config::BridgeParachainWestendInstance>;
			type RococoToWestend = pallet_bridge_messages::benchmarking::Pallet ::<Runtime, bridge_to_westend_config::WithBridgeHubWestendMessagesInstance>;

			let mut list = Vec::<BenchmarkList>::new();
			list_benchmarks!(list, extra);

			let storage_info = AllPalletsWithSystem::storage_info();
			(list, storage_info)
		}

		fn dispatch_benchmark(
			config: frame_benchmarking::BenchmarkConfig
		) -> Result<Vec<frame_benchmarking::BenchmarkBatch>, sp_runtime::RuntimeString> {
			use frame_benchmarking::{Benchmarking, BenchmarkBatch, BenchmarkError};
			use sp_storage::TrackedStorageKey;

			use frame_system_benchmarking::Pallet as SystemBench;
			impl frame_system_benchmarking::Config for Runtime {
				fn setup_set_code_requirements(code: &sp_std::vec::Vec<u8>) -> Result<(), BenchmarkError> {
					ParachainSystem::initialize_for_set_code_benchmark(code.len() as u32);
					Ok(())
				}

				fn verify_set_code() {
					System::assert_last_event(cumulus_pallet_parachain_system::Event::<Runtime>::ValidationFunctionStored.into());
				}
			}

			use cumulus_pallet_session_benchmarking::Pallet as SessionBench;
			impl cumulus_pallet_session_benchmarking::Config for Runtime {}

			use pallet_xcm::benchmarking::Pallet as PalletXcmExtrinsicsBenchmark;
			impl pallet_xcm::benchmarking::Config for Runtime {
				fn reachable_dest() -> Option<MultiLocation> {
					Some(Parent.into())
				}

				fn teleportable_asset_and_dest() -> Option<(MultiAsset, MultiLocation)> {
					// Relay/native token can be teleported between BH and Relay.
					Some((
						MultiAsset {
							fun: Fungible(EXISTENTIAL_DEPOSIT),
							id: Concrete(Parent.into())
						},
						Parent.into(),
					))
				}

				fn reserve_transferable_asset_and_dest() -> Option<(MultiAsset, MultiLocation)> {
					// Reserve transfers are disabled on BH.
					None
				}
			}

			use xcm::latest::prelude::*;
			use xcm_config::TokenLocation;

			parameter_types! {
				pub ExistentialDepositMultiAsset: Option<MultiAsset> = Some((
					TokenLocation::get(),
					ExistentialDeposit::get()
				).into());
			}

			impl pallet_xcm_benchmarks::Config for Runtime {
				type XcmConfig = xcm_config::XcmConfig;
				type AccountIdConverter = xcm_config::LocationToAccountId;
				type DeliveryHelper = cumulus_primitives_utility::ToParentDeliveryHelper<
				xcm_config::XcmConfig,
					ExistentialDepositMultiAsset,
					xcm_config::PriceForParentDelivery,
				>;
				fn valid_destination() -> Result<MultiLocation, BenchmarkError> {
					Ok(TokenLocation::get())
				}
				fn worst_case_holding(_depositable_count: u32) -> MultiAssets {
					// just concrete assets according to relay chain.
					let assets: Vec<MultiAsset> = vec![
						MultiAsset {
							id: Concrete(TokenLocation::get()),
							fun: Fungible(1_000_000 * UNITS),
						}
					];
					assets.into()
				}
			}

			parameter_types! {
				pub const TrustedTeleporter: Option<(MultiLocation, MultiAsset)> = Some((
					TokenLocation::get(),
					MultiAsset { fun: Fungible(UNITS), id: Concrete(TokenLocation::get()) },
				));
				pub const CheckedAccount: Option<(AccountId, xcm_builder::MintLocation)> = None;
				pub const TrustedReserve: Option<(MultiLocation, MultiAsset)> = None;
			}

			impl pallet_xcm_benchmarks::fungible::Config for Runtime {
				type TransactAsset = Balances;

				type CheckedAccount = CheckedAccount;
				type TrustedTeleporter = TrustedTeleporter;
				type TrustedReserve = TrustedReserve;

				fn get_multi_asset() -> MultiAsset {
					MultiAsset {
						id: Concrete(TokenLocation::get()),
						fun: Fungible(UNITS),
					}
				}
			}

			impl pallet_xcm_benchmarks::generic::Config for Runtime {
				type TransactAsset = Balances;
				type RuntimeCall = RuntimeCall;

				fn worst_case_response() -> (u64, Response) {
					(0u64, Response::Version(Default::default()))
				}

				fn worst_case_asset_exchange() -> Result<(MultiAssets, MultiAssets), BenchmarkError> {
					Err(BenchmarkError::Skip)
				}

				fn universal_alias() -> Result<(MultiLocation, Junction), BenchmarkError> {
					Err(BenchmarkError::Skip)
				}

				fn transact_origin_and_runtime_call() -> Result<(MultiLocation, RuntimeCall), BenchmarkError> {
					Ok((TokenLocation::get(), frame_system::Call::remark_with_event { remark: vec![] }.into()))
				}

				fn subscribe_origin() -> Result<MultiLocation, BenchmarkError> {
					Ok(TokenLocation::get())
				}

				fn claimable_asset() -> Result<(MultiLocation, MultiLocation, MultiAssets), BenchmarkError> {
					let origin = TokenLocation::get();
					let assets: MultiAssets = (Concrete(TokenLocation::get()), 1_000 * UNITS).into();
					let ticket = MultiLocation { parents: 0, interior: Here };
					Ok((origin, ticket, assets))
				}

				fn unlockable_asset() -> Result<(MultiLocation, MultiLocation, MultiAsset), BenchmarkError> {
					Err(BenchmarkError::Skip)
				}

				fn export_message_origin_and_destination(
				) -> Result<(MultiLocation, NetworkId, InteriorMultiLocation), BenchmarkError> {
					Ok((TokenLocation::get(), NetworkId::Westend, X1(Parachain(100))))
				}

				fn alias_origin() -> Result<(MultiLocation, MultiLocation), BenchmarkError> {
					Err(BenchmarkError::Skip)
				}
			}

			type XcmBalances = pallet_xcm_benchmarks::fungible::Pallet::<Runtime>;
			type XcmGeneric = pallet_xcm_benchmarks::generic::Pallet::<Runtime>;

			type WestendFinality = BridgeWestendGrandpa;
			type WithinWestend = pallet_bridge_parachains::benchmarking::Pallet::<Runtime, bridge_common_config::BridgeParachainWestendInstance>;
			type RococoToWestend = pallet_bridge_messages::benchmarking::Pallet ::<Runtime, bridge_to_westend_config::WithBridgeHubWestendMessagesInstance>;

			use bridge_runtime_common::messages_benchmarking::{
				prepare_message_delivery_proof_from_parachain,
				prepare_message_proof_from_parachain,
				generate_xcm_builder_bridge_message_sample,
			};
			use pallet_bridge_messages::benchmarking::{
				Config as BridgeMessagesConfig,
				MessageDeliveryProofParams,
				MessageProofParams,
			};

			impl BridgeMessagesConfig<bridge_to_westend_config::WithBridgeHubWestendMessagesInstance> for Runtime {
				fn is_relayer_rewarded(relayer: &Self::AccountId) -> bool {
					let bench_lane_id = <Self as BridgeMessagesConfig<bridge_to_westend_config::WithBridgeHubWestendMessagesInstance>>::bench_lane_id();
					let bridged_chain_id = bp_runtime::BRIDGE_HUB_WESTEND_CHAIN_ID;
					pallet_bridge_relayers::Pallet::<Runtime>::relayer_reward(
						relayer,
						bp_relayers::RewardsAccountParams::new(
							bench_lane_id,
							bridged_chain_id,
							bp_relayers::RewardsAccountOwner::BridgedChain
						)
					).is_some()
				}

				fn prepare_message_proof(
					params: MessageProofParams,
				) -> (bridge_to_westend_config::FromWestendBridgeHubMessagesProof, Weight) {
					use cumulus_primitives_core::XcmpMessageSource;
					assert!(XcmpQueue::take_outbound_messages(usize::MAX).is_empty());
					ParachainSystem::open_outbound_hrmp_channel_for_benchmarks_or_tests(42.into());
					prepare_message_proof_from_parachain::<
						Runtime,
						bridge_common_config::BridgeGrandpaWestendInstance,
						bridge_to_westend_config::WithBridgeHubWestendMessageBridge,
					>(params, generate_xcm_builder_bridge_message_sample(X2(GlobalConsensus(Rococo), Parachain(42))))
				}

				fn prepare_message_delivery_proof(
					params: MessageDeliveryProofParams<AccountId>,
				) -> bridge_to_westend_config::ToWestendBridgeHubMessagesDeliveryProof {
					prepare_message_delivery_proof_from_parachain::<
						Runtime,
						bridge_common_config::BridgeGrandpaWestendInstance,
						bridge_to_westend_config::WithBridgeHubWestendMessageBridge,
					>(params)
				}

				fn is_message_successfully_dispatched(_nonce: bp_messages::MessageNonce) -> bool {
					use cumulus_primitives_core::XcmpMessageSource;
					!XcmpQueue::take_outbound_messages(usize::MAX).is_empty()
				}
			}

			use bridge_runtime_common::parachains_benchmarking::prepare_parachain_heads_proof;
			use pallet_bridge_parachains::benchmarking::Config as BridgeParachainsConfig;
			use pallet_bridge_relayers::benchmarking::{
				Pallet as BridgeRelayersBench,
				Config as BridgeRelayersConfig,
			};

			impl BridgeParachainsConfig<bridge_common_config::BridgeParachainWestendInstance> for Runtime {
				fn parachains() -> Vec<bp_polkadot_core::parachains::ParaId> {
					use bp_runtime::Parachain;
					vec![bp_polkadot_core::parachains::ParaId(bp_bridge_hub_westend::BridgeHubWestend::PARACHAIN_ID)]
				}

				fn prepare_parachain_heads_proof(
					parachains: &[bp_polkadot_core::parachains::ParaId],
					parachain_head_size: u32,
					proof_size: bp_runtime::StorageProofSize,
				) -> (
					pallet_bridge_parachains::RelayBlockNumber,
					pallet_bridge_parachains::RelayBlockHash,
					bp_polkadot_core::parachains::ParaHeadsProof,
					Vec<(bp_polkadot_core::parachains::ParaId, bp_polkadot_core::parachains::ParaHash)>,
				) {
					prepare_parachain_heads_proof::<Runtime, bridge_common_config::BridgeParachainWestendInstance>(
						parachains,
						parachain_head_size,
						proof_size,
					)
				}
			}

			impl BridgeRelayersConfig for Runtime {
				fn prepare_rewards_account(
					account_params: bp_relayers::RewardsAccountParams,
					reward: Balance,
				) {
					let rewards_account = bp_relayers::PayRewardFromAccount::<
						Balances,
						AccountId
					>::rewards_account(account_params);
					Self::deposit_account(rewards_account, reward);
				}

				fn deposit_account(account: AccountId, balance: Balance) {
					use frame_support::traits::fungible::Mutate;
					Balances::mint_into(&account, balance.saturating_add(ExistentialDeposit::get())).unwrap();
				}
			}

			let whitelist: Vec<TrackedStorageKey> = vec![
				// Block Number
				hex_literal::hex!("26aa394eea5630e07c48ae0c9558cef702a5c1b19ab7a04f536c519aca4983ac").to_vec().into(),
				// Total Issuance
				hex_literal::hex!("c2261276cc9d1f8598ea4b6a74b15c2f57c875e4cff74148e4628f264b974c80").to_vec().into(),
				// Execution Phase
				hex_literal::hex!("26aa394eea5630e07c48ae0c9558cef7ff553b5a9862a516939d82b3d3d8661a").to_vec().into(),
				// Event Count
				hex_literal::hex!("26aa394eea5630e07c48ae0c9558cef70a98fdbe9ce6c55837576c60c7af3850").to_vec().into(),
				// System Events
				hex_literal::hex!("26aa394eea5630e07c48ae0c9558cef780d41e5e16056765bc8461851072c9d7").to_vec().into(),
			];

			let mut batches = Vec::<BenchmarkBatch>::new();
			let params = (&config, &whitelist);
			add_benchmarks!(params, batches);

			Ok(batches)
		}
	}

	impl sp_genesis_builder::GenesisBuilder<Block> for Runtime {
		fn create_default_config() -> Vec<u8> {
			create_default_config::<RuntimeGenesisConfig>()
		}

		fn build_config(config: Vec<u8>) -> sp_genesis_builder::Result {
			build_config::<RuntimeGenesisConfig>(config)
		}
	}
}

cumulus_pallet_parachain_system::register_validate_block! {
	Runtime = Runtime,
	BlockExecutor = cumulus_pallet_aura_ext::BlockExecutor::<Runtime, Executive>,
}

#[cfg(test)]
mod tests {
	use super::*;
	use codec::Encode;
	use sp_runtime::{
		generic::Era,
<<<<<<< HEAD
		traits::{TransactionExtensionBase, Zero},
=======
		traits::{SignedExtension, TransactionExtensionBase, Zero},
>>>>>>> 7c835ace
	};

	#[test]
	fn ensure_signed_extension_definition_is_compatible_with_relay() {
		use bp_polkadot_core::SuffixedCommonTransactionExtensionExt;

		sp_io::TestExternalities::default().execute_with(|| {
			frame_system::BlockHash::<Runtime>::insert(BlockNumber::zero(), Hash::default());
			let payload: TxExtension = (
				frame_system::CheckNonZeroSender::new(),
				frame_system::CheckSpecVersion::new(),
				frame_system::CheckTxVersion::new(),
				frame_system::CheckGenesis::new(),
				frame_system::CheckEra::from(Era::Immortal),
				frame_system::CheckNonce::from(10),
				frame_system::CheckWeight::new(),
				pallet_transaction_payment::ChargeTransactionPayment::from(10),
				BridgeRejectObsoleteHeadersAndMessages,
				(bridge_to_westend_config::OnBridgeHubRococoRefundBridgeHubWestendMessages::default(),)
			).into();

			// for BridgeHubRococo
			{
				let bhr_indirect_payload = bp_bridge_hub_rococo::TransactionExtension::from_params(
					VERSION.spec_version,
					VERSION.transaction_version,
					bp_runtime::TransactionEra::Immortal,
					System::block_hash(BlockNumber::zero()),
					10,
					10,
					(((), ()), ((), ())),
				);
				assert_eq!(payload.encode(), bhr_indirect_payload.encode());
				assert_eq!(
					payload.implicit().unwrap().encode(),
<<<<<<< HEAD
					bhr_indirect_payload.implicit().unwrap().encode()
=======
					bhr_indirect_payload.additional_signed().unwrap().encode()
>>>>>>> 7c835ace
				)
			}
		});
	}
}<|MERGE_RESOLUTION|>--- conflicted
+++ resolved
@@ -37,7 +37,7 @@
 use sp_core::{crypto::KeyTypeId, OpaqueMetadata};
 use sp_runtime::{
 	create_runtime_str, generic, impl_opaque_keys,
-	traits::{AccountIdLookup, AsTransactionExtension, BlakeTwo256, Block as BlockT},
+	traits::{AccountIdLookup, BlakeTwo256, Block as BlockT},
 	transaction_validity::{TransactionSource, TransactionValidity},
 	ApplyExtrinsicResult,
 };
@@ -95,13 +95,8 @@
 /// BlockId type as expected by this runtime.
 pub type BlockId = generic::BlockId<Block>;
 
-<<<<<<< HEAD
 /// The TransactionExtension to the basic transaction logic.
 pub type TxExtension = (
-=======
-/// The SignedExtension to the basic transaction logic.
-pub type TxExtension = AsTransactionExtension<(
->>>>>>> 7c835ace
 	frame_system::CheckNonZeroSender<Runtime>,
 	frame_system::CheckSpecVersion<Runtime>,
 	frame_system::CheckTxVersion<Runtime>,
@@ -112,7 +107,7 @@
 	pallet_transaction_payment::ChargeTransactionPayment<Runtime>,
 	BridgeRejectObsoleteHeadersAndMessages,
 	(bridge_to_westend_config::OnBridgeHubRococoRefundBridgeHubWestendMessages,),
-)>;
+);
 
 /// Unchecked extrinsic type as expected by this runtime.
 pub type UncheckedExtrinsic =
@@ -1101,11 +1096,7 @@
 	use codec::Encode;
 	use sp_runtime::{
 		generic::Era,
-<<<<<<< HEAD
 		traits::{TransactionExtensionBase, Zero},
-=======
-		traits::{SignedExtension, TransactionExtensionBase, Zero},
->>>>>>> 7c835ace
 	};
 
 	#[test]
@@ -1141,11 +1132,7 @@
 				assert_eq!(payload.encode(), bhr_indirect_payload.encode());
 				assert_eq!(
 					payload.implicit().unwrap().encode(),
-<<<<<<< HEAD
 					bhr_indirect_payload.implicit().unwrap().encode()
-=======
-					bhr_indirect_payload.additional_signed().unwrap().encode()
->>>>>>> 7c835ace
 				)
 			}
 		});
